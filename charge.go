package stripe

import (
	"net/url"
	"strconv"
)

// ISO 3-digit Currency Codes for major currencies (not the full list).
const (
	USD = "usd" // US Dollar ($)
	EUR = "eur" // Euro (€)
	GBP = "gbp" // British Pound Sterling (UK£)
	JPY = "jpy" // Japanese Yen (¥)
	CAD = "cad" // Canadian Dollar (CA$)
	HKD = "hkd" // Hong Kong Dollar (HK$)
	CNY = "cny" // Chinese Yuan (CN¥)
	AUD = "aud" // Australian Dollar (A$)
)

// Charge represents details about a credit card charge in Stripe.
//
// see https://stripe.com/docs/api#charge_object
type Charge struct {
<<<<<<< HEAD
	Id             string            `json:"id"`
	Desc           String            `json:"description"`
	Amount         int64             `json:"amount"`
	Card           *Card             `json:"card"`
	Currency       string            `json:"currency"`
	Created        int64             `json:"created"`
	Customer       String            `json:"customer"`
	Invoice        String            `json:"invoice"`
	Fee            int64             `json:"fee"`
	Paid           bool              `json:"paid"`
	Details        []*FeeDetails     `json:"fee_details"`
	Refunded       bool              `json:"refunded"`
	AmountRefunded Int64             `json:"amount_refunded"`
	FailureMessage String            `json:"failure_message"`
	Disputed       bool              `json:"disputed"`
	Livemode       bool              `json:"livemode"`
	Metadata       map[string]string `json:"metadata"`
=======
	Id                   string        `json:"id"`
	Desc                 String        `json:"description"`
	Amount               int64         `json:"amount"`
	Card                 *Card         `json:"card"`
	Currency             string        `json:"currency"`
	Created              int64         `json:"created"`
	Customer             String        `json:"customer"`
	Invoice              String        `json:"invoice"`
	Fee                  int64         `json:"fee"`
	Paid                 bool          `json:"paid"`
	Details              []*FeeDetails `json:"fee_details"`
	Refunded             bool          `json:"refunded"`
	AmountRefunded       Int64         `json:"amount_refunded"`
	FailureMessage       String        `json:"failure_message"`
	Disputed             bool          `json:"disputed"`
	Livemode             bool          `json:"livemode"`
	StatementDescription string        `json:"statement_description"`
>>>>>>> 9ec04fa4
}

// FeeDetails represents a single fee associated with a Charge.
type FeeDetails struct {
	Amount      int64  `json:"amount"`
	Currency    string `json:"currency"`
	Type        string `json:"type"`
	Application String `json:"application"`
}

// ChargeParams encapsulates options for creating a new Charge.
type ChargeParams struct {
	// A positive integer in cents representing how much to charge the card.
	// The minimum amount is 50 cents.
	Amount int64

	// 3-letter ISO code for currency. Refer to the Stripe docs for currently
	// supported currencies: https://support.stripe.com/questions/which-currencies-does-stripe-support
	Currency string

	// (Optional) Either customer or card is required, but not both The ID of an
	// existing customer that will be charged in this request.
	Customer string

	// (Optional) Credit Card that should be charged.
	Card *CardParams

	// (Optional) Credit Card token that should be charged.
	Token string

	// An arbitrary string which you can attach to a charge object. It is
	// displayed when in the web interface alongside the charge. It's often a
	// good idea to use an email address as a description for tracking later.
	Desc string

<<<<<<< HEAD
	// (Optional) A set of key/value pairs that you can attach to a charge object.
	// It can be useful for storing additional information about the customer in a
	// structured format. It's often a good idea to store an email address in
	// metadata for tracking later.
	Metadata map[string]string
=======
	// An arbitrary string to be displayed alongside your company name on your
	// customer's credit card statement. This may be up to 15 characters. As an
	// example, if your website is RunClub and you specify 5K Race Ticket, the
	// user will see:
	//     RUNCLUB 5K RACE TICKET.
	// The statement description may not include <>"' characters. While most
	// banks display this information consistently, some may display it
	// incorrectly or not at all.
	StatementDescription string
>>>>>>> 9ec04fa4
}

// ChargeClient encapsulates operations for creating, updating, deleting and
// querying charges using the Stripe REST API.
type ChargeClient struct{}

// Creates a new credit card Charge.
//
// see https://stripe.com/docs/api#create_charge
func (self *ChargeClient) Create(params *ChargeParams) (*Charge, error) {
	charge := Charge{}
	values := url.Values{
		"amount":      {strconv.FormatInt(params.Amount, 10)},
		"currency":    {params.Currency},
		"description": {params.Desc},
	}

	// add metadata
	for k, v := range params.Metadata {
		values.Add("metadata["+k+"]", v)
	}

	// add optional credit card details, if specified
	if params.Card != nil {
		appendCardParamsToValues(params.Card, &values)
	} else if len(params.Token) > 0 {
		values.Add("card", params.Token)
	} else {
		// if no credit card is provide we need to specify the customer
		values.Add("customer", params.Customer)
	}

	// add optional statment description, if specified
	if params.StatementDescription != "" {
		values.Add("statement_description", params.StatementDescription)
	}

	err := query("POST", "/v1/charges", values, &charge)
	return &charge, err
}

// Retrieves the details of a charge with the given ID.
//
// see https://stripe.com/docs/api#retrieve_charge
func (self *ChargeClient) Retrieve(id string) (*Charge, error) {
	charge := Charge{}
	path := "/v1/charges/" + url.QueryEscape(id)
	err := query("GET", path, nil, &charge)
	return &charge, err
}

// Refunds a charge for the full amount.
//
// see https://stripe.com/docs/api#refund_charge
func (self *ChargeClient) Refund(id string) (*Charge, error) {
	values := url.Values{}
	charge := Charge{}
	path := "/v1/charges/" + url.QueryEscape(id) + "/refund"
	err := query("POST", path, values, &charge)
	return &charge, err
}

// Refunds a charge for the specified amount.
//
// see https://stripe.com/docs/api#refund_charge
func (self *ChargeClient) RefundAmount(id string, amt int64) (*Charge, error) {
	values := url.Values{
		"amount": {strconv.FormatInt(amt, 10)},
	}
	charge := Charge{}
	path := "/v1/charges/" + url.QueryEscape(id) + "/refund"
	err := query("POST", path, values, &charge)
	return &charge, err
}

// Returns a list of your Charges.
//
// see https://stripe.com/docs/api#list_charges
func (self *ChargeClient) List() ([]*Charge, error) {
	return self.list("", 10, 0)
}

// Returns a list of your Charges with the specified range.
//
// see https://stripe.com/docs/api#list_charges
func (self *ChargeClient) ListN(count int, offset int) ([]*Charge, error) {
	return self.list("", count, offset)
}

// Returns a list of your Charges with the given Customer ID.
//
// see https://stripe.com/docs/api#list_charges
func (self *ChargeClient) CustomerList(id string) ([]*Charge, error) {
	return self.list(id, 10, 0)
}

// Returns a list of your Charges with the given Customer ID and range.
//
// see https://stripe.com/docs/api#list_charges
func (self *ChargeClient) CustomerListN(id string, count int, offset int) ([]*Charge, error) {
	return self.list(id, count, offset)
}

func (self *ChargeClient) list(id string, count int, offset int) ([]*Charge, error) {
	// define a wrapper function for the Charge List, so that we can
	// cleanly parse the JSON
	type listChargesResp struct{ Data []*Charge }
	resp := listChargesResp{}

	// add the count and offset to the list of url values
	values := url.Values{
		"count":  {strconv.Itoa(count)},
		"offset": {strconv.Itoa(offset)},
	}

	// query for customer id, if provided
	if id != "" {
		values.Add("customer", id)
	}

	err := query("GET", "/v1/charges", values, &resp)
	if err != nil {
		return nil, err
	}
	return resp.Data, nil
}<|MERGE_RESOLUTION|>--- conflicted
+++ resolved
@@ -21,43 +21,24 @@
 //
 // see https://stripe.com/docs/api#charge_object
 type Charge struct {
-<<<<<<< HEAD
-	Id             string            `json:"id"`
-	Desc           String            `json:"description"`
-	Amount         int64             `json:"amount"`
-	Card           *Card             `json:"card"`
-	Currency       string            `json:"currency"`
-	Created        int64             `json:"created"`
-	Customer       String            `json:"customer"`
-	Invoice        String            `json:"invoice"`
-	Fee            int64             `json:"fee"`
-	Paid           bool              `json:"paid"`
-	Details        []*FeeDetails     `json:"fee_details"`
-	Refunded       bool              `json:"refunded"`
-	AmountRefunded Int64             `json:"amount_refunded"`
-	FailureMessage String            `json:"failure_message"`
-	Disputed       bool              `json:"disputed"`
-	Livemode       bool              `json:"livemode"`
-	Metadata       map[string]string `json:"metadata"`
-=======
-	Id                   string        `json:"id"`
-	Desc                 String        `json:"description"`
-	Amount               int64         `json:"amount"`
-	Card                 *Card         `json:"card"`
-	Currency             string        `json:"currency"`
-	Created              int64         `json:"created"`
-	Customer             String        `json:"customer"`
-	Invoice              String        `json:"invoice"`
-	Fee                  int64         `json:"fee"`
-	Paid                 bool          `json:"paid"`
-	Details              []*FeeDetails `json:"fee_details"`
-	Refunded             bool          `json:"refunded"`
-	AmountRefunded       Int64         `json:"amount_refunded"`
-	FailureMessage       String        `json:"failure_message"`
-	Disputed             bool          `json:"disputed"`
-	Livemode             bool          `json:"livemode"`
-	StatementDescription string        `json:"statement_description"`
->>>>>>> 9ec04fa4
+	Id                   string            `json:"id"`
+	Desc                 String            `json:"description"`
+	Amount               int64             `json:"amount"`
+	Card                 *Card             `json:"card"`
+	Currency             string            `json:"currency"`
+	Created              int64             `json:"created"`
+	Customer             String            `json:"customer"`
+	Invoice              String            `json:"invoice"`
+	Fee                  int64             `json:"fee"`
+	Paid                 bool              `json:"paid"`
+	Details              []*FeeDetails     `json:"fee_details"`
+	Refunded             bool              `json:"refunded"`
+	AmountRefunded       Int64             `json:"amount_refunded"`
+	FailureMessage       String            `json:"failure_message"`
+	Disputed             bool              `json:"disputed"`
+	Livemode             bool              `json:"livemode"`
+	StatementDescription string            `json:"statement_description"`
+	Metadata             map[string]string `json:"metadata"`
 }
 
 // FeeDetails represents a single fee associated with a Charge.
@@ -93,13 +74,6 @@
 	// good idea to use an email address as a description for tracking later.
 	Desc string
 
-<<<<<<< HEAD
-	// (Optional) A set of key/value pairs that you can attach to a charge object.
-	// It can be useful for storing additional information about the customer in a
-	// structured format. It's often a good idea to store an email address in
-	// metadata for tracking later.
-	Metadata map[string]string
-=======
 	// An arbitrary string to be displayed alongside your company name on your
 	// customer's credit card statement. This may be up to 15 characters. As an
 	// example, if your website is RunClub and you specify 5K Race Ticket, the
@@ -109,7 +83,12 @@
 	// banks display this information consistently, some may display it
 	// incorrectly or not at all.
 	StatementDescription string
->>>>>>> 9ec04fa4
+
+	// (Optional) A set of key/value pairs that you can attach to a charge object.
+	// It can be useful for storing additional information about the customer in a
+	// structured format. It's often a good idea to store an email address in
+	// metadata for tracking later.
+	Metadata map[string]string
 }
 
 // ChargeClient encapsulates operations for creating, updating, deleting and
